--- conflicted
+++ resolved
@@ -12,15 +12,10 @@
   </PropertyGroup>
 
   <ItemGroup>
-<<<<<<< HEAD
-    <PackageReference Include="protobuf-net" Version="3.1.17" />
-    <PackageReference Include="SteamKit2" Version="2.4.1" />
-    <PackageReference Include="System.CommandLine" Version="2.0.0-beta2.21617.1" />
-    <PackageReference Include="System.CommandLine.NamingConventionBinder" Version="2.0.0-beta2.21617.1" />
-=======
-    <PackageReference Include="protobuf-net" Version="3.2.16" />
-    <PackageReference Include="QRCoder" Version="1.4.3" />
-    <PackageReference Include="SteamKit2" Version="2.5.0-Beta.1" />
->>>>>>> 4c52ad3a
+      <PackageReference Include="protobuf-net" Version="3.2.16" />
+      <PackageReference Include="QRCoder" Version="1.4.3" />
+      <PackageReference Include="SteamKit2" Version="2.5.0-Beta.1" />
+      <PackageReference Include="System.CommandLine" Version="2.0.0-beta2.21617.1" />
+      <PackageReference Include="System.CommandLine.NamingConventionBinder" Version="2.0.0-beta2.21617.1" />
   </ItemGroup>
 </Project>