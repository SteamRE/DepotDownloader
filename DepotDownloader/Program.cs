--- conflicted
+++ resolved
@@ -43,6 +43,7 @@
                 new Option<string?>("--username", "The username of the account to login to for restricted content"),
                 new Option<string?>("--password", "The password of the account to login to for restricted content"),
                 new Option<bool>("--remember-password", "If set, remember the password for subsequent logins of this user"),
+                new Option<bool>("--qr", "If set, allows logging in with a QR code generate by the Steam Mobile App"),
 
                 new Option<DirectoryInfo>(new[] { "--directory", "--dir" }, "The directory in which to place downloaded files"),
                 new Option<FileInfo>("--filelist", "A list of files to download (from the manifest). Prefix file path with 'regex:' if you want to match with regex").ExistingOnly(),
@@ -113,6 +114,7 @@
             string? Username,
             string? Password,
             bool RememberPassword,
+            bool Qr,
             DirectoryInfo? Directory,
             FileInfo? FileList,
             bool Validate,
@@ -143,28 +145,10 @@
                 DebugLog.WriteLine("DepotDownloader", "Runtime: {0}", RuntimeInformation.FrameworkDescription);
             }
 
-<<<<<<< HEAD
             ContentDownloader.Config.RememberPassword = input.RememberPassword;
+            ContentDownloader.Config.UseQrCode = input.Qr;
             ContentDownloader.Config.DownloadManifestOnly = input.ManifestOnly;
             ContentDownloader.Config.CellID = input.CellId ?? 0;
-=======
-            var username = GetParameter<string>(args, "-username") ?? GetParameter<string>(args, "-user");
-            var password = GetParameter<string>(args, "-password") ?? GetParameter<string>(args, "-pass");
-            ContentDownloader.Config.RememberPassword = HasParameter(args, "-remember-password");
-            ContentDownloader.Config.UseQrCode = HasParameter(args, "-qr");
-
-            ContentDownloader.Config.DownloadManifestOnly = HasParameter(args, "-manifest-only");
-
-            var cellId = GetParameter(args, "-cellid", -1);
-            if (cellId == -1)
-            {
-                cellId = 0;
-            }
-
-            ContentDownloader.Config.CellID = cellId;
-
-            var fileList = GetParameter<string>(args, "-filelist");
->>>>>>> 4c52ad3a
 
             if (input.FileList != null)
             {
@@ -278,27 +262,14 @@
         {
             if (!ContentDownloader.Config.UseQrCode)
             {
-                if (username != null && password == null && (!ContentDownloader.Config.RememberPassword || !AccountSettingsStore.Instance.LoginTokens.ContainsKey(username)))
-                {
-<<<<<<< HEAD
-                    Console.Write("Enter account password for \"{0}\": ", username);
-                    password = Console.IsInputRedirected
-                        ? Console.ReadLine()
-                        : Util.ReadPassword();
-=======
+                if (username != null && password == null && (!ContentDownloader.Config.RememberPassword || !AccountSettingsStore.Instance.LoginTokens.ContainsKey(username.ToLowerInvariant())))
+                {
                     do
                     {
                         Console.Write("Enter account password for \"{0}\": ", username);
-                        if (Console.IsInputRedirected)
-                        {
-                            password = Console.ReadLine();
-                        }
-                        else
-                        {
-                            // Avoid console echoing of password
-                            password = Util.ReadPassword();
-                        }
->>>>>>> 4c52ad3a
+                        password = Console.IsInputRedirected
+                            ? Console.ReadLine()
+                            : Util.ReadPassword();
 
                         Console.WriteLine();
                     } while (string.Empty == password);
@@ -311,113 +282,5 @@
 
             return ContentDownloader.InitializeSteam3(username, password);
         }
-<<<<<<< HEAD
-=======
-
-        static int IndexOfParam(string[] args, string param)
-        {
-            for (var x = 0; x < args.Length; ++x)
-            {
-                if (args[x].Equals(param, StringComparison.OrdinalIgnoreCase))
-                    return x;
-            }
-
-            return -1;
-        }
-
-        static bool HasParameter(string[] args, string param)
-        {
-            return IndexOfParam(args, param) > -1;
-        }
-
-        static T GetParameter<T>(string[] args, string param, T defaultValue = default(T))
-        {
-            var index = IndexOfParam(args, param);
-
-            if (index == -1 || index == (args.Length - 1))
-                return defaultValue;
-
-            var strParam = args[index + 1];
-
-            var converter = TypeDescriptor.GetConverter(typeof(T));
-            if (converter != null)
-            {
-                return (T)converter.ConvertFromString(strParam);
-            }
-
-            return default(T);
-        }
-
-        static List<T> GetParameterList<T>(string[] args, string param)
-        {
-            var list = new List<T>();
-            var index = IndexOfParam(args, param);
-
-            if (index == -1 || index == (args.Length - 1))
-                return list;
-
-            index++;
-
-            while (index < args.Length)
-            {
-                var strParam = args[index];
-
-                if (strParam[0] == '-') break;
-
-                var converter = TypeDescriptor.GetConverter(typeof(T));
-                if (converter != null)
-                {
-                    list.Add((T)converter.ConvertFromString(strParam));
-                }
-
-                index++;
-            }
-
-            return list;
-        }
-
-        static void PrintUsage()
-        {
-            Console.WriteLine();
-            Console.WriteLine("Usage - downloading one or all depots for an app:");
-            Console.WriteLine("\tdepotdownloader -app <id> [-depot <id> [-manifest <id>]]");
-            Console.WriteLine("\t\t[-username <username> [-password <password>]] [other options]");
-            Console.WriteLine();
-            Console.WriteLine("Usage - downloading a workshop item using pubfile id");
-            Console.WriteLine("\tdepotdownloader -app <id> -pubfile <id> [-username <username> [-password <password>]]");
-            Console.WriteLine("Usage - downloading a workshop item using ugc id");
-            Console.WriteLine("\tdepotdownloader -app <id> -ugc <id> [-username <username> [-password <password>]]");
-            Console.WriteLine();
-            Console.WriteLine("Parameters:");
-            Console.WriteLine("\t-app <#>\t\t\t\t- the AppID to download.");
-            Console.WriteLine("\t-depot <#>\t\t\t\t- the DepotID to download.");
-            Console.WriteLine("\t-manifest <id>\t\t\t- manifest id of content to download (requires -depot, default: current for branch).");
-            Console.WriteLine($"\t-beta <branchname>\t\t\t- download from specified branch if available (default: {ContentDownloader.DEFAULT_BRANCH}).");
-            Console.WriteLine("\t-betapassword <pass>\t\t- branch password if applicable.");
-            Console.WriteLine("\t-all-platforms\t\t\t- downloads all platform-specific depots when -app is used.");
-            Console.WriteLine("\t-os <os>\t\t\t\t- the operating system for which to download the game (windows, macos or linux, default: OS the program is currently running on)");
-            Console.WriteLine("\t-osarch <arch>\t\t\t\t- the architecture for which to download the game (32 or 64, default: the host's architecture)");
-            Console.WriteLine("\t-all-languages\t\t\t\t- download all language-specific depots when -app is used.");
-            Console.WriteLine("\t-language <lang>\t\t\t\t- the language for which to download the game (default: english)");
-            Console.WriteLine("\t-lowviolence\t\t\t\t- download low violence depots when -app is used.");
-            Console.WriteLine();
-            Console.WriteLine("\t-ugc <#>\t\t\t\t- the UGC ID to download.");
-            Console.WriteLine("\t-pubfile <#>\t\t\t- the PublishedFileId to download. (Will automatically resolve to UGC id)");
-            Console.WriteLine();
-            Console.WriteLine("\t-username <user>\t\t- the username of the account to login to for restricted content.");
-            Console.WriteLine("\t-password <pass>\t\t- the password of the account to login to for restricted content.");
-            Console.WriteLine("\t-remember-password\t\t- if set, remember the password for subsequent logins of this user. (Use -username <username> -remember-password as login credentials)");
-            Console.WriteLine();
-            Console.WriteLine("\t-dir <installdir>\t\t- the directory in which to place downloaded files.");
-            Console.WriteLine("\t-filelist <file.txt>\t- a list of files to download (from the manifest). Prefix file path with 'regex:' if you want to match with regex.");
-            Console.WriteLine("\t-validate\t\t\t\t- Include checksum verification of files already downloaded");
-            Console.WriteLine();
-            Console.WriteLine("\t-manifest-only\t\t\t- downloads a human readable manifest for any depots that would be downloaded.");
-            Console.WriteLine("\t-cellid <#>\t\t\t\t- the overridden CellID of the content server to download from.");
-            Console.WriteLine("\t-max-servers <#>\t\t- maximum number of content servers to use. (default: 20).");
-            Console.WriteLine("\t-max-downloads <#>\t\t- maximum number of chunks to download concurrently. (default: 8).");
-            Console.WriteLine("\t-loginid <#>\t\t- a unique 32-bit integer Steam LogonID in decimal, required if running multiple instances of DepotDownloader concurrently.");
-        }
->>>>>>> 4c52ad3a
     }
 }