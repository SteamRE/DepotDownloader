--- conflicted
+++ resolved
@@ -524,12 +524,11 @@
             Console.WriteLine("       depotdownloader -app <id(s)> -ugc <id(s)> [-username <username> [-password <password>]]");
             Console.WriteLine();
             Console.WriteLine("Parameters:");
-<<<<<<< HEAD
             Console.WriteLine("  -app <# or \"# # ...\">      - the AppID(s) to download. Provide multiple IDs separated by spaces.");
             Console.WriteLine("  -depot <# or \"# # ...\">    - the DepotID(s) to download. Must correspond to the provided AppIDs.");
             Console.WriteLine("  -manifest <# or \"# # ...\"> - manifest ID(s) of content to download (requires -depot). Must correspond to the provided DepotIDs.");
-            Console.WriteLine($"  -beta <branchname>          - download from specified branch if available (default: {ContentDownloader.DEFAULT_BRANCH}).");
-            Console.WriteLine("  -betapassword <pass>        - branch password if applicable.");
+            Console.WriteLine($"  -branch <branchname>    - download from specified branch if available (default: {ContentDownloader.DEFAULT_BRANCH}).");
+            Console.WriteLine("  -branchpassword <pass>   - branch password if applicable.");
             Console.WriteLine("  -all-platforms              - downloads all platform-specific depots when -app is used.");
             Console.WriteLine("  -all-archs                  - download all architecture-specific depots when -app is used.");
             Console.WriteLine("  -os <os>                    - the operating system for which to download the game (windows, macos, or linux).");
@@ -539,20 +538,6 @@
             Console.WriteLine("  -all-languages              - download all language-specific depots when -app is used.");
             Console.WriteLine("  -language <lang>            - the language for which to download the game (default: english)");
             Console.WriteLine("  -lowviolence                - download low violence depots when -app is used.");
-=======
-            Console.WriteLine("  -app <#>                 - the AppID to download.");
-            Console.WriteLine("  -depot <#>               - the DepotID to download.");
-            Console.WriteLine("  -manifest <id>           - manifest id of content to download (requires -depot, default: current for branch).");
-            Console.WriteLine($"  -branch <branchname>    - download from specified branch if available (default: {ContentDownloader.DEFAULT_BRANCH}).");
-            Console.WriteLine("  -branchpassword <pass>   - branch password if applicable.");
-            Console.WriteLine("  -all-platforms           - downloads all platform-specific depots when -app is used.");
-            Console.WriteLine("  -all-archs               - download all architecture-specific depots when -app is used.");
-            Console.WriteLine("  -os <os>                 - the operating system for which to download the game (windows, macos or linux, default: OS the program is currently running on)");
-            Console.WriteLine("  -osarch <arch>           - the architecture for which to download the game (32 or 64, default: the host's architecture)");
-            Console.WriteLine("  -all-languages           - download all language-specific depots when -app is used.");
-            Console.WriteLine("  -language <lang>         - the language for which to download the game (default: english)");
-            Console.WriteLine("  -lowviolence             - download low violence depots when -app is used.");
->>>>>>> 17d39965
             Console.WriteLine();
             Console.WriteLine("  -ugc <# or \"# # ...\">      - the UGC ID(s) to download. Must correspond to the provided AppIDs.");
             Console.WriteLine("  -pubfile <# or \"# # ...\">  - the PublishedFileId(s) to download. Will automatically resolve to UGC IDs.");
@@ -567,15 +552,6 @@
             Console.WriteLine("                                Prefix file path with `regex:` if you want to match with regex.");
             Console.WriteLine("                                Each file path should be on its own line.");
             Console.WriteLine();
-<<<<<<< HEAD
-            Console.WriteLine("  -validate                   - include checksum verification of files already downloaded.");
-            Console.WriteLine("  -manifest-only              - downloads a human-readable manifest for any depots that would be downloaded.");
-            Console.WriteLine("  -cellid <#>                 - the overridden CellID of the content server to download from.");
-            Console.WriteLine("  -max-servers <#>            - maximum number of content servers to use (default: 20).");
-            Console.WriteLine("  -max-downloads <#>          - maximum number of chunks to download concurrently (default: 8).");
-            Console.WriteLine("  -loginid <#>                - a unique 32-bit integer Steam LogonID in decimal, required if running");
-            Console.WriteLine("                                multiple instances of DepotDownloader concurrently.");
-=======
             Console.WriteLine("  -validate                - include checksum verification of files already downloaded");
             Console.WriteLine("  -manifest-only           - downloads a human readable manifest for any depots that would be downloaded.");
             Console.WriteLine("  -cellid <#>              - the overridden CellID of the content server to download from.");
@@ -583,7 +559,6 @@
             Console.WriteLine("  -max-downloads <#>       - maximum number of chunks to download concurrently. (default: 8).");
             Console.WriteLine("  -loginid <#>             - a unique 32-bit integer Steam LogonID in decimal, required if running multiple instances of DepotDownloader concurrently.");
             Console.WriteLine("  -use-lancache            - forces downloads over the local network via a Lancache instance.");
->>>>>>> 17d39965
         }
 
         static void PrintVersion(bool printExtra = false)
