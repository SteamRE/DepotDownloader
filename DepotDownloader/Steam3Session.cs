--- conflicted
+++ resolved
@@ -497,18 +497,6 @@
             }
             else
             {
-<<<<<<< HEAD
-                Console.Write("Logging '{0}' into Steam3...", logonDetails.Username);
-                try
-                {
-                    steamUser.LogOn(logonDetails);
-                }
-                catch (ArgumentException e)
-                {
-                    Console.WriteLine($"[Error]|[SteamLib]|{e.Message}");
-                    throw e;
-                }
-=======
                 if (logonDetails.Username != null)
                 {
                     Console.WriteLine("Logging '{0}' into Steam3...", logonDetails.Username);
@@ -534,7 +522,7 @@
                         }
                         catch (Exception ex)
                         {
-                            Console.Error.WriteLine("Failed to authenticate with Steam: " + ex.Message);
+                            Console.Error.WriteLine("[Error]|[SteamLib]|Failed to authenticate with Steam: " + ex.Message);
                             Abort(false);
                             return;
                         }
@@ -606,7 +594,6 @@
                 }
 
                 steamUser.LogOn(logonDetails);
->>>>>>> 4c52ad3a
             }
         }
 
@@ -677,25 +664,10 @@
                     AccountSettingsStore.Instance.LoginTokens.Remove(logonDetails.Username);
                     AccountSettingsStore.Save();
 
-<<<<<<< HEAD
-                    logonDetails.LoginKey = null;
-
-                    if (ContentDownloader.Config.SuppliedPassword != null)
-                    {
-                        Console.WriteLine("Login key was expired. Connecting with supplied password.");
-                        logonDetails.Password = ContentDownloader.Config.SuppliedPassword;
-                    }
-                    else
-                    {
-                        Console.Write("[Password]|Login key was expired. Please enter your password: ");
-                        logonDetails.Password = Util.ReadPassword();
-                    }
-=======
                     // TODO: Handle gracefully by falling back to password prompt?
                     Console.WriteLine("Access token was rejected.");
                     Abort(false);
                     return;
->>>>>>> 4c52ad3a
                 }
                 else
                 {
